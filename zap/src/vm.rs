use core::ptr;
use std::fmt;
use std::sync::Arc;

use crate::env::Env;
use crate::zap::{error_msg, Result, Symbol, Value};

// Here lives the VM.

#[repr(align(8))]
#[derive(Clone, Copy, PartialEq)]
pub enum Op {
    Push(u16),      // Push a constant on the top of the stack
    Call(u8),       // Call the function at stack[len-argc]
    Tailcall(u8),   // Call the function at stack[len-argc], but truncate the stack to ret
    CondJmp(u16),   // Jump forward n ops if the top of the stack is falsy
    Jmp(u16),       // Jump forward n ops
    LookUp(Symbol), // LookUp the value of a constant and push result
    Define, // Associate the value at the top with the symbol right under it and set the value back at the top
    Pop,    // Pop the top of the stack
    Load(u8), // Push a load on the stack
    AddConst(u16), // Add the element at the top of the stack and a constant and push the result
    Add,    // Add 2 elements at the top of the stack and push the result
    EqConst(u16), // Compare the element at the top of the stack with a constant push true if they're equal and false if they aren't
    Eq, // Compare 2 elements at the top of the stack and push true if they're equal and false if they aren't
}

impl fmt::Debug for Op {
    fn fmt(&self, f: &mut fmt::Formatter<'_>) -> fmt::Result {
        match self {
            Op::Push(const_idx) => write!(f, "PUSH        const({})", const_idx),
            Op::Call(argc) => {
                write!(f, "CALL        argc({})", argc)
            }
            Op::Tailcall(argc) => {
                write!(f, "TAILCALL    argc({})", argc)
            }
            Op::CondJmp(n) => write!(f, "CONDJMP     {}", n),
            Op::Jmp(n) => write!(f, "JMP         {}", n),
            Op::LookUp(id) => write!(f, "LOOKUP      #{}", id),
            Op::Define => write!(f, "DEFINE"),
            Op::Pop => write!(f, "POP"),
            Op::Load(idx) => write!(f, "lOAD        {}", idx),
            Op::AddConst(idx) => write!(f, "ADDCONST    const({})", idx),
            Op::Add => write!(f, "ADD"),
            Op::EqConst(idx) => write!(f, "EQCONST     const({})", idx),
            Op::Eq => write!(f, "EQ"),
        }
    }
}

#[derive(Default, Debug)]
pub struct Chunk {
    pub ops: Vec<Op>,
    pub consts: Vec<Value>,
}

impl Chunk {
<<<<<<< HEAD
    #[inline]
    pub fn get_start(&self) -> *const Op {
        self.ops.as_ptr()
    }

    #[inline]
    pub fn get_end(&self) -> *const Op {
        unsafe { self.ops.as_ptr().add(self.ops.len() - 1) }
    }

    #[inline]
    pub fn get_const(&self, idx: u16) -> &Value {
        unsafe { &*self.consts.as_ptr().add(idx.into()) }
=======
    #[inline(always)]
    fn get_callframe(&self, ret: usize) -> CallFrame {
        CallFrame {
            pc: self.ops.as_ptr(),
            end: unsafe { self.ops.as_ptr().add(self.ops.len() - 1) },
            consts: self.consts.as_ptr(),
            ret,
        }
>>>>>>> 9eb1d1b3
    }
}

struct CallFrame {
    pc: *const Op,
    end: *const Op,
    consts: *const Value,
    ret: usize,
}

#[repr(align(64))]
struct VmState {
    callframe: CallFrame,
    stack: Vec<Value>,
    calls: Vec<CallFrame>,
}

impl VmState {
    fn new(chunk: &Arc<Chunk>) -> Self {
        VmState {
            callframe: chunk.get_callframe(0),
            calls: Vec::with_capacity(8),
            stack: Vec::with_capacity(16),
        }
    }

<<<<<<< HEAD
    #[inline]
    pub fn get_next_op(&mut self) -> Option<Op> {
        if self.pc > self.end {
=======
    #[inline(always)]
    fn get_next_op(&mut self) -> Option<Op> {
        if self.callframe.pc > self.callframe.end {
>>>>>>> 9eb1d1b3
            return None;
        }
        unsafe {
            let pc = self.callframe.pc;
            self.callframe.pc = pc.add(1);
            Some(*pc)
        }
    }

<<<<<<< HEAD
    #[inline]
=======
    #[inline(always)]
>>>>>>> 9eb1d1b3
    fn pop_call(&mut self) -> bool {
        if let Some(frame) = self.calls.pop() {
            let tos = self.stack.len() - 1;
            self.stack.swap(self.callframe.ret, tos);
            self.stack.truncate(self.callframe.ret + 1);
            self.callframe = frame;
            true
        } else {
            false
        }
    }

<<<<<<< HEAD
    #[inline]
=======
    #[inline(always)]
>>>>>>> 9eb1d1b3
    fn call(&mut self, argc: usize) -> Result<()> {
        let ret = self.stack.len() - argc;
        match unsafe { &self.stack.get_unchecked(ret) } {
            Value::Func(chunk) => {
                self.calls.push(std::mem::replace(
                    &mut self.callframe,
                    chunk.get_callframe(ret),
                ));
                Ok(())
            }
            Value::FuncNative(f) => {
                let args = unsafe { &self.stack.get_unchecked((ret + 1)..self.stack.len()) };

                let mut output = (f.func)(args)?;
                self.stack.truncate(ret + 1);
                std::mem::swap(self.stack.last_mut().unwrap(), &mut output);
                Ok(())
            }
            _ => Err(error_msg("Cannot call a non-function")),
        }
    }

    #[inline]
    fn tailcall(&mut self, argc: usize) -> Result<()> {
        let args_base = self.stack.len() - argc;
        match unsafe { &self.stack.get_unchecked(args_base) } {
            Value::Func(chunk) => {
                self.callframe = chunk.get_callframe(self.callframe.ret);

                // Move the args
                unsafe {
                    let start = self.stack.as_mut_ptr().add(self.callframe.ret);
                    ptr::swap_nonoverlapping(start, start.add(args_base), argc);
                }
                self.stack.truncate(self.callframe.ret + argc);

                Ok(())
            }
            Value::FuncNative(f) => {
                let args = unsafe { &self.stack.get_unchecked((args_base + 1)..self.stack.len()) };

                let mut output = (f.func)(args)?;
                self.stack.truncate(self.callframe.ret + 1);
                std::mem::swap(self.stack.last_mut().unwrap(), &mut output);
                Ok(())
            }
            _ => Err(error_msg("Cannot call a non-function")),
        }
    }

    #[inline]
    fn push(&mut self, val: Value) {
        self.stack.push(val);
    }

    #[inline]
    fn pop_void(&mut self) {
        self.stack.truncate(self.stack.len() - 1);
    }

    #[inline]
    fn pop(&mut self) -> Value {
        self.stack.pop().unwrap()
    }

<<<<<<< HEAD
    #[inline]
    fn get_top(&mut self) -> *const Value {
        unsafe { self.stack.as_ptr().add(self.stack.len() - 1) }
    }

    #[inline]
    fn get_top_mut(&mut self) -> *mut Value {
        unsafe { self.stack.as_mut_ptr().add(self.stack.len() - 1) }
=======
    #[inline(always)]
    fn get_top_mut(&mut self) -> *mut Value {
        unsafe { self.stack.as_mut_ptr().add(self.stack.len() - 1) }
    }

    #[inline(always)]
    fn get_const(&mut self, idx: u16) -> &Value {
        unsafe { &*self.callframe.consts.add(idx.into()) }
>>>>>>> 9eb1d1b3
    }

    #[inline]
    fn jump(&mut self, n: u16) {
        unsafe { self.callframe.pc = self.callframe.pc.add(n as usize) };
    }

    #[inline]
    fn cond_jump(&mut self, n: u16) {
        if !self.pop().is_truthy() {
            self.jump(n);
        }
    }

    #[inline]
    fn lookup<E: Env>(&mut self, id: Symbol, env: &mut E) -> Result<()> {
        let val = env.get_by_id(id)?;
        self.stack.push(val);
        Ok(())
    }

    #[inline]
    fn define<E: Env>(&mut self, env: &mut E) -> Result<()> {
        env.set(
            &self.stack.swap_remove(self.stack.len() - 2),
            self.stack.last().unwrap(),
        )
    }

    #[inline]
    fn push_const(&mut self, idx: u16) {
        let val = self.get_const(idx).clone();
        self.push(val);
    }

    #[inline]
    fn load(&mut self, idx: u8) {
        self.push(
            unsafe {
                self.stack
                    .get_unchecked(self.callframe.ret + (idx as usize) + 1)
            }
            .clone(),
        );
    }

    #[inline]
    fn add_const(&mut self, idx: u16) -> Result<()> {
        unsafe {
            let a = self.get_top_mut();
            let b = self.get_const(idx);
            *a = (&*a + &*b)?
        }
        Ok(())
    }

    #[inline]
    fn add(&mut self) -> Result<()> {
        unsafe {
            let a = self.get_top_mut();
            let b = a.sub(1);
            *b = (&*a + &*b)?
        }
        self.pop_void();
        Ok(())
    }

    #[inline]
    fn eq_const(&mut self, idx: u16) {
        unsafe {
            let a = self.get_top_mut();
            let b = self.get_const(idx);
            *a = Value::Bool(*a == *b);
        }
    }

    #[inline]
    fn eq(&mut self) {
        unsafe {
            let a = self.get_top_mut();
            let b = a.sub(1);
            *b = Value::Bool(*a == *b);
        }
        self.pop_void();
    }
}

#[inline]
pub fn run<E: Env>(chunk: Arc<Chunk>, env: &mut E) -> Result<Value> {
    let mut vm = VmState::new(&chunk);

    loop {
        if let Some(op) = vm.get_next_op() {
            match op {
                Op::Push(const_idx) => vm.push_const(const_idx),
                Op::Call(argc) => vm.call(argc.into())?,
                Op::Tailcall(argc) => vm.tailcall(argc.into())?,
                Op::CondJmp(n) => vm.cond_jump(n),
                Op::Jmp(n) => vm.jump(n),
                Op::LookUp(id) => vm.lookup(id, env)?,
                Op::Define => vm.define(env)?,
                Op::Pop => {
                    vm.pop_void();
                }
                Op::Load(offset) => vm.load(offset),
                Op::AddConst(const_idx) => vm.add_const(const_idx)?,
                Op::Add => vm.add()?,
                Op::EqConst(const_idx) => vm.eq_const(const_idx),
                Op::Eq => vm.eq(),
            };

            #[cfg(debug_assertions)]
            #[allow(clippy::format_in_format_args)]
            {
                println!(
                    "OP: {:<30} {}",
                    format!("{:?}", &op),
                    format!("STACK: {:?}", &vm.stack)
                );
            }
        } else if !vm.pop_call() {
            break;
        }
    }

    Ok(vm.pop())
}<|MERGE_RESOLUTION|>--- conflicted
+++ resolved
@@ -56,22 +56,7 @@
 }
 
 impl Chunk {
-<<<<<<< HEAD
-    #[inline]
-    pub fn get_start(&self) -> *const Op {
-        self.ops.as_ptr()
-    }
-
-    #[inline]
-    pub fn get_end(&self) -> *const Op {
-        unsafe { self.ops.as_ptr().add(self.ops.len() - 1) }
-    }
-
-    #[inline]
-    pub fn get_const(&self, idx: u16) -> &Value {
-        unsafe { &*self.consts.as_ptr().add(idx.into()) }
-=======
-    #[inline(always)]
+    #[inline]
     fn get_callframe(&self, ret: usize) -> CallFrame {
         CallFrame {
             pc: self.ops.as_ptr(),
@@ -79,7 +64,6 @@
             consts: self.consts.as_ptr(),
             ret,
         }
->>>>>>> 9eb1d1b3
     }
 }
 
@@ -101,20 +85,14 @@
     fn new(chunk: &Arc<Chunk>) -> Self {
         VmState {
             callframe: chunk.get_callframe(0),
-            calls: Vec::with_capacity(8),
-            stack: Vec::with_capacity(16),
-        }
-    }
-
-<<<<<<< HEAD
-    #[inline]
-    pub fn get_next_op(&mut self) -> Option<Op> {
-        if self.pc > self.end {
-=======
-    #[inline(always)]
+            calls: Vec::with_capacity(4),
+            stack: Vec::with_capacity(8),
+        }
+    }
+
+    #[inline]
     fn get_next_op(&mut self) -> Option<Op> {
         if self.callframe.pc > self.callframe.end {
->>>>>>> 9eb1d1b3
             return None;
         }
         unsafe {
@@ -124,11 +102,7 @@
         }
     }
 
-<<<<<<< HEAD
-    #[inline]
-=======
-    #[inline(always)]
->>>>>>> 9eb1d1b3
+    #[inline]
     fn pop_call(&mut self) -> bool {
         if let Some(frame) = self.calls.pop() {
             let tos = self.stack.len() - 1;
@@ -141,11 +115,7 @@
         }
     }
 
-<<<<<<< HEAD
-    #[inline]
-=======
-    #[inline(always)]
->>>>>>> 9eb1d1b3
+    #[inline]
     fn call(&mut self, argc: usize) -> Result<()> {
         let ret = self.stack.len() - argc;
         match unsafe { &self.stack.get_unchecked(ret) } {
@@ -211,25 +181,14 @@
         self.stack.pop().unwrap()
     }
 
-<<<<<<< HEAD
-    #[inline]
-    fn get_top(&mut self) -> *const Value {
-        unsafe { self.stack.as_ptr().add(self.stack.len() - 1) }
-    }
-
     #[inline]
     fn get_top_mut(&mut self) -> *mut Value {
         unsafe { self.stack.as_mut_ptr().add(self.stack.len() - 1) }
-=======
-    #[inline(always)]
-    fn get_top_mut(&mut self) -> *mut Value {
-        unsafe { self.stack.as_mut_ptr().add(self.stack.len() - 1) }
-    }
-
-    #[inline(always)]
+    }
+
+    #[inline]
     fn get_const(&mut self, idx: u16) -> &Value {
         unsafe { &*self.callframe.consts.add(idx.into()) }
->>>>>>> 9eb1d1b3
     }
 
     #[inline]
@@ -317,7 +276,7 @@
     }
 }
 
-#[inline]
+#[inline(always)]
 pub fn run<E: Env>(chunk: Arc<Chunk>, env: &mut E) -> Result<Value> {
     let mut vm = VmState::new(&chunk);
 
