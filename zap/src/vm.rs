use core::ptr;
use std::fmt;
use std::sync::Arc;

use crate::env::Env;
use crate::zap::{error_msg, Result, Symbol, Value, ZapFn};

// Here lives the VM.
//
pub type LocalIndex = u8;

#[derive(Clone, Copy, PartialEq)]
pub enum Op {
    Push(u16),         // Push a constant on the top of the stack
    Call(u8),          // Call the function at stack[len-argc]
    Tailcall(u8),      // Call the function at stack[len-argc], but truncate the stack to ret
    CondJmp(u16),      // Jump forward n ops if the top of the stack is falsy
    Jmp(u16),          // Jump forward n ops
    LookUp(Symbol),    // LookUp the value of a constant and push result
    Define, // Associate the value at the top with the symbol right under it and set the value back at the top
    Pop,    // Pop the top of the stack
    Load(LocalIndex), // Push a load on the stack
    Store(LocalIndex), // Copy a local on the top of the stack
    AddConst(u16), // Add the element at the top of the stack and a constant and push the result
    Add,    // Add 2 elements at the top of the stack and push the result
    EqConst(u16), // Compare the element at the top of the stack with a constant push true if they're equal and false if they aren't
    Eq, // Compare 2 elements at the top of the stack and push true if they're equal and false if they aren't
    Return, // Reserved for end of chunk
    Closure, // Transform the closure at the top of the stack into a func, capturing the outers.
}

impl fmt::Debug for Op {
    fn fmt(&self, f: &mut fmt::Formatter<'_>) -> fmt::Result {
        match self {
            Op::Push(const_idx) => write!(f, "PUSH        const({})", const_idx),
            Op::Call(argc) => {
                write!(f, "CALL        argc({})", argc)
            }
            Op::Tailcall(argc) => {
                write!(f, "TAILCALL    argc({})", argc)
            }
            Op::CondJmp(n) => write!(f, "CONDJMP     {}", n),
            Op::Jmp(n) => write!(f, "JMP         {}", n),
            Op::LookUp(id) => write!(f, "LOOKUP      #{}", id),
            Op::Define => write!(f, "DEFINE"),
            Op::Pop => write!(f, "POP"),
            Op::Load(idx) => write!(f, "LOAD        {}", idx),
            Op::Store(idx) => write!(f, "STORE       {}", idx),
            Op::AddConst(idx) => write!(f, "ADDCONST    const({})", idx),
            Op::Add => write!(f, "ADD"),
            Op::EqConst(idx) => write!(f, "EQCONST     const({})", idx),
            Op::Eq => write!(f, "EQ"),
            Op::Return => write!(f, "RETURN"),
            Op::Closure => write!(f, "CLOSURE"),
        }
    }
}

#[derive(Default, Debug)]
pub struct Chunk {
    pub ops: Vec<Op>,
    pub consts: Vec<Value>,
    pub scope_size: usize,
}

impl Chunk {
    #[inline]
    fn get_callframe(&self, ret: usize) -> CallFrame {
        CallFrame {
            pc: self.ops.as_ptr(),
            #[cfg(debug_assertions)]
            start: self.ops.as_ptr(),
            consts: self.consts.as_ptr(),
            ret,
        }
    }
}

pub struct CallFrame {
    pc: *const Op,
    consts: *const Value,
    ret: usize,
    #[cfg(debug_assertions)]
    start: *const Op,
}

impl CallFrame {
    #[inline]
    pub fn get_ret(&self) -> usize {
        self.ret
    }
}

#[repr(align(64))]
struct VmState {
    callframe: CallFrame,
    stack: Vec<Value>,
    calls: Vec<CallFrame>,
}

impl VmState {
    fn new(chunk: &Arc<Chunk>) -> Self {
        VmState {
            callframe: chunk.get_callframe(0),
            calls: Vec::with_capacity(4),
            stack: Vec::with_capacity(8),
        }
    }

    #[inline]
    fn get_next_op(&mut self) -> Op {
        unsafe {
            let pc = self.callframe.pc;
            self.callframe.pc = pc.add(1);
            *pc
        }
    }

    #[inline]
    fn pop_call(&mut self) -> bool {
        if let Some(frame) = self.calls.pop() {
            let tos = self.stack.len() - 1;
            self.stack.swap(self.callframe.ret, tos);
            self.stack.truncate(self.callframe.ret + 1);
            self.callframe = frame;
            true
        } else {
            false
        }
    }

    #[inline]
    fn call(&mut self, argc: usize) -> Result<()> {
        let ret = self.stack.len() - argc - 1;
        let head = std::mem::take(unsafe { self.stack.get_unchecked_mut(ret) });
        match head {
            Value::Func(func) => {
                self.calls.push(std::mem::replace(
                    &mut self.callframe,
                    func.chunk.get_callframe(ret),
                ));

                let locals = &func.locals[(argc - 1)..];
                self.stack.extend_from_slice(locals);

                Ok(())
            }
            Value::FuncNative(f) => {
                let args = unsafe { &self.stack.get_unchecked((ret + 1)..self.stack.len()) };

                let mut output = (f.func)(args)?;
                self.stack.truncate(ret + 1);
                std::mem::swap(self.stack.last_mut().unwrap(), &mut output);
                Ok(())
            }
            _ => Err(error_msg("Cannot call a non-function")),
        }
    }

    #[inline]
    fn tailcall(&mut self, argc: usize) -> Result<()> {
        let args_base = self.stack.len() - argc;
        let head = std::mem::take(unsafe { self.stack.get_unchecked_mut(args_base - 1) });
        match head {
            Value::Func(func) => {
                self.callframe = func.chunk.get_callframe(self.callframe.ret);

                // Move the args
                unsafe {
                    let start = self.stack.as_mut_ptr().add(self.callframe.ret);
                    ptr::swap_nonoverlapping(start, start.add(args_base), argc);
                }

                self.stack.truncate(self.callframe.ret + argc);

                let locals = &func.locals[(argc)..];
                self.stack.extend_from_slice(locals);

                Ok(())
            }
            Value::FuncNative(f) => {
                let args = unsafe { &self.stack.get_unchecked((args_base)..self.stack.len()) };

                let mut output = (f.func)(args)?;
                self.stack.truncate(self.callframe.ret + 1);
                std::mem::swap(self.stack.last_mut().unwrap(), &mut output);
                Ok(())
            }
            _ => Err(error_msg("Cannot call a non-function")),
        }
    }

    #[inline]
    fn push(&mut self, val: Value) {
        if self.stack.len() == self.stack.capacity() {
            self.stack.reserve(1); // ALLOC
        }
        unsafe {
            let len = self.stack.len();
            let top = self.stack.as_mut_ptr().add(len);
            ptr::write(top, val);
            self.stack.set_len(len + 1);
        }
    }

    #[inline]
    fn pop_void(&mut self) {
        self.stack.truncate(self.stack.len() - 1);
    }

    #[inline]
    fn pop(&mut self) -> Value {
        self.stack.pop().unwrap()
    }

    #[inline]
    fn get_top_mut(&mut self) -> *mut Value {
        unsafe { self.stack.as_mut_ptr().add(self.stack.len() - 1) }
    }

    #[inline]
    fn get_const(&mut self, idx: u16) -> &Value {
        unsafe { &*self.callframe.consts.add(idx.into()) }
    }

    #[inline]
    fn jump(&mut self, n: u16) {
        unsafe { self.callframe.pc = self.callframe.pc.add(n as usize) };
    }

    #[inline]
    fn cond_jump(&mut self, n: u16) {
        if !self.pop().is_truthy() {
            self.jump(n);
        }
    }

    #[inline]
    fn lookup<E: Env>(&mut self, id: Symbol, env: &mut E) -> Result<()> {
        let val = env.get_by_id(id)?;
        self.push(val);
        Ok(())
    }

    #[inline]
    fn define<E: Env>(&mut self, env: &mut E) -> Result<()> {
        env.set(
            &self.stack.swap_remove(self.stack.len() - 2),
            self.stack.last().unwrap(),
        )
    }

    #[inline]
    fn push_const(&mut self, idx: u16) {
        let val = self.get_const(idx).clone();
        self.push(val);
    }

    #[inline]
    fn load(&mut self, idx: LocalIndex) {
        self.push(
            unsafe {
                self.stack
                    .get_unchecked(self.callframe.ret + (idx as usize))
            }
            .clone(),
        );
    }

    #[inline]
    fn store(&mut self, idx: LocalIndex) {
        let val = self.pop();
        unsafe {
            let local = self
                .stack
                .get_unchecked_mut(self.callframe.ret + (idx as usize));
            std::mem::drop(std::mem::replace(local, val));
        }
    }

    #[inline]
    fn add_const(&mut self, idx: u16) -> Result<()> {
        unsafe {
            let a = self.get_top_mut();
            let b = self.get_const(idx);
            *a = (&*a + &*b)?
        }
        Ok(())
    }

    #[inline]
    fn add(&mut self) -> Result<()> {
        unsafe {
            let a = self.get_top_mut();
            let b = a.sub(1);
            *b = (&*a + &*b)?
        }
        self.pop_void();
        Ok(())
    }

    #[inline]
    fn eq_const(&mut self, idx: u16) {
        unsafe {
            let a = self.get_top_mut();
            let b = self.get_const(idx);
            *a = Value::Bool(*a == *b);
        }
    }

    #[inline]
    fn eq(&mut self) {
        unsafe {
            let a = self.get_top_mut();
            let b = a.sub(1);
            *b = Value::Bool(*a == *b);
        }
        self.pop_void();
    }

    #[inline]
    fn closure(&mut self) -> Result<()> {
        if let Value::Closure(closure) = std::mem::take(self.stack.last_mut().unwrap()) {
            let mut func = ZapFn::from_closure(closure, &self.calls, &self.stack);
            std::mem::swap(self.stack.last_mut().unwrap(), &mut func);
            Ok(())
        } else {
            Err(error_msg("A Closure was expected at the top of the stack."))
        }
    }
}

pub fn run<E: Env>(chunk: Arc<Chunk>, env: &mut E) -> Result<Value> {
    let mut vm = VmState::new(&chunk);

    // Make place for the locals
    vm.stack
        .resize_with(chunk.scope_size as usize, Default::default);

    loop {
        let op = vm.get_next_op();


        #[cfg(debug_assertions)]
        let op_no = unsafe { vm.callframe.pc.offset_from(vm.callframe.start) };

        match op {
            Op::Push(const_idx) => vm.push_const(const_idx),
            Op::Call(argc) => vm.call(argc.into())?,
            Op::Tailcall(argc) => vm.tailcall(argc.into())?,
            Op::CondJmp(n) => vm.cond_jump(n),
            Op::Jmp(n) => vm.jump(n),
            Op::LookUp(id) => vm.lookup(id, env)?,
            Op::Define => vm.define(env)?,
            Op::Pop => {
                vm.pop_void();
            }
            Op::Load(offset) => vm.load(offset),
            Op::Store(offset) => vm.store(offset),
            Op::AddConst(const_idx) => vm.add_const(const_idx)?,
            Op::Add => vm.add()?,
            Op::EqConst(const_idx) => vm.eq_const(const_idx),
            Op::Eq => vm.eq(),
            Op::Closure => vm.closure()?,
            Op::Return => {
                if !vm.pop_call() {
                    return Ok(vm.pop());
                }
            }
        };

        #[cfg(debug_assertions)]
        #[allow(clippy::format_in_format_args)]
        {
            println!(
<<<<<<< HEAD
                "OP: {:0>5} {:<30} {}",
                op_no,
=======
                "{:0>5} {:<30} {}",
                unsafe { vm.callframe.pc.offset_from(vm.callframe.start) },
>>>>>>> 0260a8fb
                format!("{:?}", &op),
                format!("STACK: {:?}", &vm.stack)
            );
        }
    }
}<|MERGE_RESOLUTION|>--- conflicted
+++ resolved
@@ -373,13 +373,8 @@
         #[allow(clippy::format_in_format_args)]
         {
             println!(
-<<<<<<< HEAD
-                "OP: {:0>5} {:<30} {}",
+                "{:0>5} {:<30} {}",
                 op_no,
-=======
-                "{:0>5} {:<30} {}",
-                unsafe { vm.callframe.pc.offset_from(vm.callframe.start) },
->>>>>>> 0260a8fb
                 format!("{:?}", &op),
                 format!("STACK: {:?}", &vm.stack)
             );
